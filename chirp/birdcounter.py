--- conflicted
+++ resolved
@@ -2,6 +2,8 @@
 feeder analysis pipeline. Uses input video feed from a file or video device and
 outputs to an RTMP server.
 """
+import argparse
+from pathlib import Path
 import argparse
 from pathlib import Path
 
@@ -14,39 +16,27 @@
 
     # Set up argparser.
     parser = argparse.ArgumentParser(description="Chirp bird feeder live stream bird tracking")
-<<<<<<< HEAD
     parser.add_argument("-v", 
                         "--video-source", 
                         default="/dev/video0", 
                         type=str,
                         help="Path to video device (/dev/videoX) or video file.")
-=======
-    parser.add_argument("-v", "--video-source", default="/dev/video0", type=str)
->>>>>>> 5aacfe02
     parser.add_argument("-w",
                         "--yolo-weights",
                         help="Filepath of the YOLOv8 detection model weights being used",
                         type=str)
     # Parse received arguments.
     args = parser.parse_args()
-<<<<<<< HEAD
     video_source_path = Path(args.video_source)
     if not video_source_path.exists():
         raise FileNotFoundError(f"Failed to find video source at provided path: {video_source_path}")
 
-=======
->>>>>>> 5aacfe02
     model_weights_path = Path(args.yolo_weights)
     if not model_weights_path.exists():
         raise FileNotFoundError(f"YOLOv8 model weights not found at provided path: {model_weights_path}")
 
     # Set camera parameters.
-<<<<<<< HEAD
     feeder_camera = cv.VideoCapture(str(video_source_path))
-=======
-    camera_index = 0 # TODO: Parameterize.
-    feeder_camera = cv.VideoCapture(camera_index)
->>>>>>> 5aacfe02
     if not feeder_camera.isOpened():
         print(f"Failed to open camera")
     else:
